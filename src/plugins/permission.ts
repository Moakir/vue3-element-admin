--- conflicted
+++ resolved
@@ -3,7 +3,6 @@
 import router from "@/router";
 import { usePermissionStore, useUserStore } from "@/store";
 
-<<<<<<< HEAD
 /**
  * 处理根路径重定向逻辑
  * 使用预构建的路由映射表快速获取首个可访问路由，避免递归查找
@@ -30,10 +29,6 @@
     return { path: firstAccessibleRoute.path, replace: true };
   }
 }
-=======
-export function setupPermission() {
-  const whiteList = ["/login"];
->>>>>>> 51e78d73
 
 /**
  * 处理隐藏页面的 from 参数逻辑
@@ -96,15 +91,10 @@
       return from.query.from;
     }
 
-<<<<<<< HEAD
     // 如果来源页面有明确的 activeMenu，使用它
     if (from.meta?.activeMenu && typeof from.meta.activeMenu === "string") {
       return from.meta.activeMenu;
     }
-=======
-    try {
-      const isLoggedIn = useUserStore().isLoggedIn();
->>>>>>> 51e78d73
 
     // 使用 PermissionStore 的快速查找方法
     return permissionStore.getParentMenuByPath(from.path);
@@ -113,9 +103,8 @@
   return from.path;
 }
 
-<<<<<<< HEAD
 export function setupPermission() {
-  const whiteList = ["/login"]; // 无需登录的页面
+  const whiteList = ["/login"];
 
   router.beforeEach(
     async (
@@ -138,35 +127,19 @@
             NProgress.done();
           }
           return;
-=======
-      // 已登录登录页重定向
-      if (to.path === "/login") {
-        next({ path: "/" });
-        return;
-      }
-
-      const permissionStore = usePermissionStore();
-      const userStore = useUserStore();
-
-      // 动态路由生成
-      if (!permissionStore.isRouteGenerated) {
-        if (!userStore.userInfo?.roles?.length) {
-          await userStore.getUserInfo();
->>>>>>> 51e78d73
-        }
-
-        // 已登录且访问登录页，重定向到首页
+        }
+
+        // 已登录登录页重定向
         if (to.path === "/login") {
           next({ path: "/" });
           return;
         }
 
-        // 已登录用户的正常访问
         const permissionStore = usePermissionStore();
         const userStore = useUserStore();
 
-        // 路由未生成则生成
-        if (!permissionStore.isDynamicRoutesGenerated) {
+        // 动态路由生成
+        if (!permissionStore.isRouteGenerated) {
           if (!userStore.userInfo?.roles?.length) {
             await userStore.getUserInfo();
           }
@@ -183,7 +156,6 @@
           }
         }
 
-<<<<<<< HEAD
         // 在路由守卫中添加防循环逻辑
         if (to.path === "/") {
           const redirectResult = handleRootPathRedirect(permissionStore);
@@ -225,27 +197,6 @@
         next("/login");
         NProgress.done();
       }
-=======
-      // 路由404检查
-      if (to.matched.length === 0) {
-        next("/404");
-        return;
-      }
-
-      // 动态标题设置
-      const title = (to.params.title as string) || (to.query.title as string);
-      if (title) {
-        to.meta.title = title;
-      }
-
-      next();
-    } catch (error) {
-      // 错误处理：重置状态并跳转登录
-      console.error("Route guard error:", error);
-      await useUserStore().resetAllState();
-      next("/login");
-      NProgress.done();
->>>>>>> 51e78d73
     }
   );
 
