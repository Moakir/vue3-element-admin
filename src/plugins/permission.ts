--- conflicted
+++ resolved
@@ -14,11 +14,6 @@
 
   router.beforeEach(async (to, from, next) => {
     NProgress.start();
-<<<<<<< HEAD
-
-    const isLogin = Auth.isLoggedIn();
-    if (isLogin) {
-=======
     console.log("🚀 Route guard triggered:", { to: to.path, from: from.path });
 
     const isLoggedIn = Auth.isLoggedIn();
@@ -27,44 +22,10 @@
       console.log("✅ User is logged in");
 
       // 如果已登录但访问登录页，重定向到首页
->>>>>>> 47c1fe5a
       if (to.path === "/login") {
         console.log("🔄 Redirecting from login to home");
         next({ path: "/" });
-<<<<<<< HEAD
-      } else {
-        // 未登录
-        const permissionStore = usePermissionStore();
-        // 判断路由是否加载完成
-        if (permissionStore.routesLoaded) {
-          if (to.matched.length === 0) {
-            // 路由未匹配，跳转到404
-            next("/404");
-          } else {
-            // 动态设置页面标题
-            const title = (to.params.title as string) || (to.query.title as string);
-            if (title) {
-              to.meta.title = title;
-            }
-            next();
-          }
-        } else {
-          try {
-            // 生成动态路由
-            const dynamicRoutes = await permissionStore.generateRoutes();
-            dynamicRoutes.forEach((route: RouteRecordRaw) => router.addRoute(route));
-            next({ ...to, replace: true });
-          } catch (error) {
-            console.error(error);
-            // 路由加载失败，重置 token 并重定向到登录页
-            await useUserStore().resetAllState();
-            redirectToLogin(to, next);
-            NProgress.done();
-          }
-        }
-=======
         return;
->>>>>>> 47c1fe5a
       }
 
       // 处理已登录用户的路由访问
