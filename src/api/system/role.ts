import request from '@/utils/request'

/**
 * 获取角色分页列表
 *
 * @param queryParams
 */
export function listRolesWithPage(queryParams: object) {
    return request({
        url: '/youlai-admin/api/v1/roles/page',
        method: 'get',
        params: queryParams
    })
}

/**
 * 获取角色列表
 *
 * @param queryParams
 */
export function listRoles(queryParams: object) {
    return request({
        url: '/youlai-admin/api/v1/roles',
        method: 'get',
        params: queryParams
    })
}

/**
 * 获取角色详情
 *
 * @param id
 */
export function getRoleDetail(id: number) {
    return request({
        url: '/youlai-admin/api/v1/roles/' + id,
        method: 'get'
    })
}

/**
 * 添加角色
 *
 * @param data
 */
export function addRole(data: object) {
    return request({
        url: '/youlai-admin/api/v1/roles',
        method: 'post',
        data: data
    })
}

/**
 * 更新角色
 *
 * @param id
 * @param data
 */
export function updateRole(id: number, data: object) {
    return request({
        url: '/youlai-admin/api/v1/roles/' + id,
        method: 'put',
        data: data
    })
}

/**
 * 批量删除角色，多个以英文逗号(,)分割
 *
 * @param ids
 */
export function deleteRoles(ids: string) {
    return request({
        url: '/youlai-admin/api/v1/roles/' + ids,
        method: 'delete'
    })
}


/**
 * 获取角色的菜单列表
 *
 * @param roleId
 */
export function listRoleMenuIds(roleId: number) {
    return request({
        url: '/youlai-admin/api/v1/roles/' + roleId + '/menu_ids',
        method: 'get',
    })
}

/**
 * 修改角色的菜单
 *
 * @param roleId
 * @param menuIds
 */
export function updateRoleMenu(roleId: number, menuIds: Array<Number>) {
    return request({
        url: '/youlai-admin/api/v1/roles/' + roleId + '/menus',
        method: 'put',
        data: {menuIds: menuIds}
    })
}


/**
 * 获取角色的权限列表
 *
 * @param roleId
 */
<<<<<<< HEAD
export function listRolePerms(roleId: number, menuId: number) {
=======
export function listRolePermission(roleId: number) {
>>>>>>> 41cba750
    return request({
        url: '/youlai-admin/api/v1/roles/' + roleId + '/permissions',
        method: 'get',
        params: {menuId: menuId}
    })
}

/**
 * 保存角色权限
 *
 * @param menuId 菜单ID，归类权限
 * @param roleId
 * @param permIds
 */
<<<<<<< HEAD
export function saveRolePerms(roleId: number, menuId: number, permIds: Array<number>) {
=======
export function updateRolePermission(menuId: number, roleId: number, permIds: Array<number>) {
>>>>>>> 41cba750
    return request({
        url: '/youlai-admin/api/v1/roles/' + roleId + '/permissions',
        method: 'put',
        data: {menuId: menuId, permIds: permIds}
    })
}<|MERGE_RESOLUTION|>--- conflicted
+++ resolved
@@ -110,11 +110,7 @@
  *
  * @param roleId
  */
-<<<<<<< HEAD
 export function listRolePerms(roleId: number, menuId: number) {
-=======
-export function listRolePermission(roleId: number) {
->>>>>>> 41cba750
     return request({
         url: '/youlai-admin/api/v1/roles/' + roleId + '/permissions',
         method: 'get',
@@ -129,11 +125,7 @@
  * @param roleId
  * @param permIds
  */
-<<<<<<< HEAD
 export function saveRolePerms(roleId: number, menuId: number, permIds: Array<number>) {
-=======
-export function updateRolePermission(menuId: number, roleId: number, permIds: Array<number>) {
->>>>>>> 41cba750
     return request({
         url: '/youlai-admin/api/v1/roles/' + roleId + '/permissions',
         method: 'put',
