--- conflicted
+++ resolved
@@ -38,14 +38,6 @@
       method: "get",
     });
   }
-<<<<<<< HEAD
-
-  /** 重置代码配置 */
-  static resetGenConfig(tableName: string) {
-    return request({
-      url: `${GENERATOR_BASE_URL}/${tableName}/config`,
-      method: "delete",
-=======
   /**
    * 下载 ZIP 文件
    * @param url
@@ -64,7 +56,6 @@
       a.download = fileName || "下载文件.zip";
       a.click();
       window.URL.revokeObjectURL(url);
->>>>>>> 0867fa88
     });
   }
 }
