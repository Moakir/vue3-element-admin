--- conflicted
+++ resolved
@@ -1,13 +1,7 @@
 <template>
-<<<<<<< HEAD
   <div :class="['navbar__right', navbarRightClass]">
-    <!-- 非手机设备（窄屏）才显示 -->
-    <template v-if="!isMobile">
-=======
-  <div class="navbar__right" :class="navbarRightClass">
     <!-- 桌面端显示 -->
     <template v-if="isDesktop">
->>>>>>> bc646a3c
       <!-- 搜索 -->
       <MenuSearch />
 
@@ -146,7 +140,6 @@
   color: #fff;
 }
 
-
 .layout-top .navbar__right--white > *,
 .layout-mix .navbar__right--white > * {
   color: #000;
