<!-- 图片上传组件 -->
<template>
  <el-upload
    v-model:file-list="fileList"
    list-type="picture-card"
    :class="
      fileList.length >= props.limit || !props.showUploadBtn ? 'hide' : 'show'
    "
    :before-upload="handleBeforeUpload"
    :action="props.action"
    :headers="props.headers"
    :data="props.data"
    :name="props.name"
    :on-success="handleSuccessFile"
    :on-error="handleError"
    :accept="props.accept"
    :limit="props.limit"
  >
    <i-ep-plus />
    <template #file="{ file }">
      <div style="width: 100%">
        <img class="el-upload-list__item-thumbnail" :src="file.url" alt="" />
        <span class="el-upload-list__item-actions">
          <span class="el-upload-list__item-preview" @click="previewImg(file)">
            <el-icon><zoom-in /></el-icon>
          </span>
          <span
            v-if="props.showDelBtn"
            class="el-upload-list__item-delete"
            @click="handleRemove(file)"
          >
            <el-icon><Delete /></el-icon>
          </span>
        </span>
      </div>
    </template>
  </el-upload>

  <el-image-viewer
    v-if="viewVisible"
    :zoom-rate="1.2"
    @close="closePreview"
    :initialIndex="initialIndex"
    :url-list="viewFileList"
  />
</template>
<script setup lang="ts">
import {
  UploadRawFile,
  UploadRequestOptions,
  UploadUserFile,
  UploadFile,
  UploadProps,
} from "element-plus";
import FileAPI from "@/api/file";
import { TOKEN_KEY } from "@/enums/CacheEnum";
import { ResultEnum } from "@/enums/ResultEnum";

const emit = defineEmits(["update:modelValue"]);

const props = defineProps({
  /**
   * 文件路径集合
   */
  modelValue: {
    type: Array<string>,
    default: () => [],
  },
  /**
   * 上传地址
   */
  action: {
    type: String,
    default: FileAPI.uploadUrl,
  },
  /**
   * 请求头
   */
  headers: {
    type: Object,
    default: () => {
      return {
        Authorization: localStorage.getItem(TOKEN_KEY),
      };
    },
  },
  /**
   * 请求携带的额外参数
   */
  data: {
    type: Object,
    default: () => {
      return {};
    },
  },
  /**
   * 上传文件的参数名
   */
  name: {
    type: String,
    default: "file",
  },
  /**
   * 文件上传数量限制
   */
  limit: {
    type: Number,
    default: 10,
  },
  /**
   * 是否显示删除按钮
   */
  showDelBtn: {
    type: Boolean,
    default: true,
  },
  /**
   * 是否显示上传按钮
   */
  showUploadBtn: {
    type: Boolean,
    default: true,
  },
  /**
   * 单张图片最大大小
   */
  uploadMaxSize: {
    type: Number,
    default: 2 * 1024 * 1024,
  },
  /**
   * 上传文件类型
   */
  accept: {
    type: String,
    default: "image/*",
  },
});

const viewVisible = ref(false);
const initialIndex = ref(0);

const fileList = ref([] as UploadUserFile[]);
const valFileList = ref([] as string[]);
const viewFileList = ref([] as string[]);

watch(
  () => props.modelValue,
  (newVal: string[]) => {
    const filePaths = fileList.value.map((file) => file.url);
    // 监听modelValue文件集合值未变化时，跳过赋值
    if (
      filePaths.length > 0 &&
      filePaths.length === newVal.length &&
      filePaths.every((x) => newVal.some((y) => y === x)) &&
      newVal.every((y) => filePaths.some((x) => x === y))
    ) {
      return;
    }

    if (newVal.length <= 0) {
      fileList.value = [];
      return;
    }

    fileList.value = newVal.map((filePath) => {
      return { url: filePath } as UploadUserFile;
    });
    valFileList.value = newVal.map((filePath) => {
      return filePath;
    });
  },
  { immediate: true }
);

/**
 * 上传成功回调
 *
 * @param options
 */
const handleSuccessFile = (response: any, file: UploadFile) => {
  if (response.code === ResultEnum.SUCCESS) {
    ElMessage.success("上传成功");
    valFileList.value.push(response.data.url);
    emit("update:modelValue", valFileList.value);
    return;
  } else {
    ElMessage.error(response.msg || "上传失败");
  }
};

const handleError = (error: any) => {
  ElMessage.error("上传失败");
};

/**
 * 删除图片
 */
function handleRemove(removeFile: UploadFile) {
  const filePath = removeFile.url;
  if (filePath) {
    FileAPI.deleteByPath(filePath).then(() => {
      valFileList.value = valFileList.value.filter((x) => x !== filePath);
      // 删除成功回调
      emit("update:modelValue", valFileList.value);
    });
  }
}

/**
 * 限制用户上传文件的格式和大小
 */
function handleBeforeUpload(file: UploadRawFile) {
  if (file.size > props.uploadMaxSize) {
    ElMessage.warning(
<<<<<<< HEAD
      "上传图片不能大于" + Math.trunc(props.uploadMaxSize / 1024 / 1024) + "M"
=======
      "上传图片不能大于" + props.uploadMaxSize / 1024 / 1024 + "M"
>>>>>>> c51bf13f
    );
    return false;
  }
  return true;
}

/**
 * 预览图片
 */
const previewImg: UploadProps["onPreview"] = (uploadFile: UploadFile) => {
  viewFileList.value = fileList.value.map((file) => file.url!);
  initialIndex.value = fileList.value.findIndex(
    (file) => file.url === uploadFile.url
  );
  viewVisible.value = true;
};

/**
 * 关闭预览
 */
const closePreview = () => {
  viewVisible.value = false;
};
</script>
<style lang="scss" scoped>
.hide {
  :deep(.el-upload--picture-card) {
    display: none;
  }
}

.show {
  :deep(.el-upload--picture-card) {
    display: flex;
  }
}
</style><|MERGE_RESOLUTION|>--- conflicted
+++ resolved
@@ -213,11 +213,7 @@
 function handleBeforeUpload(file: UploadRawFile) {
   if (file.size > props.uploadMaxSize) {
     ElMessage.warning(
-<<<<<<< HEAD
       "上传图片不能大于" + Math.trunc(props.uploadMaxSize / 1024 / 1024) + "M"
-=======
-      "上传图片不能大于" + props.uploadMaxSize / 1024 / 1024 + "M"
->>>>>>> c51bf13f
     );
     return false;
   }
