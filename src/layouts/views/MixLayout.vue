<template>
  <BaseLayout>
    <!-- 顶部菜单栏 -->
    <div class="layout__header">
      <div class="layout__header-content">
        <!-- Logo区域 -->
        <div v-if="isShowLogo" class="layout__header-logo">
          <AppLogo :collapse="isLogoCollapsed" />
        </div>

        <!-- 顶部菜单区域 -->
        <div class="layout__header-menu">
          <MixTopMenu />
        </div>

        <!-- 右侧操作区域 -->
        <div class="layout__header-actions">
          <NavbarActions />
        </div>
      </div>
    </div>

    <!-- 主内容区容器 -->
    <div class="layout__container">
      <!-- 左侧菜单栏 -->
      <div class="layout__sidebar--left" :class="{ 'layout__sidebar--collapsed': !isSidebarOpen }">
        <el-scrollbar>
          <el-menu
            :default-active="activeMenu"
            :collapse="!isSidebarOpen"
            :collapse-transition="false"
            :unique-opened="false"
            :background-color="variables['menu-background']"
            :text-color="variables['menu-text']"
            :active-text-color="variables['menu-active-text']"
          >
            <MenuItem
              v-for="item in sideMenuRoutes"
              :key="item.path"
              :item="item"
              :base-path="resolvePath(item.path)"
            />
          </el-menu>
        </el-scrollbar>
        <!-- 侧边栏切换按钮 -->
        <div class="layout__sidebar-toggle">
          <Hamburger :is-active="isSidebarOpen" @toggle-click="toggleSidebar" />
        </div>
      </div>

      <!-- 主内容区 -->
      <div :class="{ hasTagsView: isShowTagsView }" class="layout__main">
        <TagsView v-if="isShowTagsView" />
        <AppMain />
      </div>
    </div>
  </BaseLayout>
</template>

<script setup lang="ts">
import { useRoute } from "vue-router";
import { useWindowSize } from "@vueuse/core";
import { useLayout } from "../composables/useLayout";
import { useLayoutMenu } from "../composables/useLayoutMenu";
import BaseLayout from "./BaseLayout.vue";
import AppLogo from "../components/AppLogo/index.vue";
import MixTopMenu from "../components/Menu/MixTopMenu.vue";
import NavbarActions from "../components/NavBar/components/NavbarActions.vue";
import TagsView from "../components/TagsView/index.vue";
import AppMain from "../components/AppMain/index.vue";
import MenuItem from "../components/Menu/components/MenuItem.vue";
import Hamburger from "@/components/Hamburger/index.vue";
import variables from "@/styles/variables.module.scss";

const route = useRoute();

// 布局相关参数
const { isShowTagsView, isShowLogo, isSidebarOpen, toggleSidebar } = useLayout();

// 菜单相关
const { sideMenuRoutes, activeTopMenuPath } = useLayoutMenu();

// 响应式窗口尺寸
const { width } = useWindowSize();

// 只有在小屏设备（移动设备）时才折叠Logo（只显示图标，隐藏文字）
const isLogoCollapsed = computed(() => width.value < 768);

// 当前激活的菜单
const activeMenu = computed(() => {
  const { meta, path } = route;
  // 如果设置了activeMenu，则使用
  if (meta?.activeMenu && typeof meta.activeMenu === "string") {
    return meta.activeMenu;
  }
  return path;
});

/**
 * 解析路径 - 混合模式下，左侧菜单是从顶级菜单下的子菜单开始的
 * 所以需要拼接顶级菜单路径
 */
function resolvePath(routePath: string) {
  // 如果已经是绝对路径，直接返回
  if (routePath.startsWith("/")) {
    return activeTopMenuPath.value + routePath;
  }
  // 否则拼接
  return `${activeTopMenuPath.value}/${routePath}`;
}

console.log("🎨 MixLayout rendered");
</script>

<style lang="scss" scoped>
.layout {
  &__header {
    position: sticky;
    top: 0;
    z-index: 999;
    width: 100%;
    height: $navbar-height;
    background-color: var(--menu-background);
    border-bottom: 1px solid var(--el-border-color-lighter);

    &-content {
      display: flex;
      align-items: center;
      height: 100%;
      padding: 0;
    }

    &-logo {
      display: flex;
      flex-shrink: 0;
      align-items: center;
      justify-content: center;
      height: 100%;
<<<<<<< HEAD

      // 小屏设备：只显示logo，使用收缩宽度
      @media (max-width: 767px) {
        width: $sidebar-width-collapsed; // 只显示logo：54px
      }

      :deep(.logo) {
        height: 100%;

        a {
          height: 100%;
        }
      }
=======
>>>>>>> e9d89943
    }

    &-menu {
      display: flex;
      flex: 1;
      align-items: center;
      min-width: 0;
      height: 100%;
      overflow: hidden;

      :deep(.el-menu) {
        height: 100%;
        background-color: transparent;
        border: none;
      }

      :deep(.el-menu--horizontal) {
        display: flex;
        align-items: center;
        height: 100%;

        .el-menu-item {
          height: 100%;
          line-height: $navbar-height;
          border-bottom: none;

          &.is-active {
            background-color: rgba(255, 255, 255, 0.12);
            border-bottom: 2px solid var(--el-color-primary);
          }
        }
      }
    }

    &-actions {
      display: flex;
      flex-shrink: 0;
      align-items: center;
      height: 100%;
      padding: 0 16px;
    }
  }

  &__container {
    display: flex;
    height: calc(100vh - $navbar-height);
    padding-top: 0;

    .layout__sidebar--left {
      position: relative;
      width: $sidebar-width;
      height: 100%;
      background-color: var(--menu-background);
      transition: width 0.28s;

      &.layout__sidebar--collapsed {
        width: $sidebar-width-collapsed !important;
      }

      :deep(.el-scrollbar) {
        height: calc(100vh - $navbar-height - 50px);
      }

      :deep(.el-menu) {
        height: 100%;
        border: none;
      }

      .layout__sidebar-toggle {
        position: absolute;
        bottom: 0;
        display: flex;
        align-items: center;
        justify-content: center;
        width: 100%;
        height: 50px;
        line-height: 50px;
        background-color: var(--menu-background);
        box-shadow: 0 0 6px -2px var(--el-color-primary);
      }
    }

    .layout__main {
      flex: 1;
      min-width: 0;
      height: 100%;
      margin-left: 0;
      overflow-y: auto;
    }
  }
}

/* 移动端样式 */
:deep(.mobile) {
  .layout__container {
    .layout__sidebar--left {
      position: fixed;
      top: $navbar-height;
      bottom: 0;
      left: 0;
      z-index: 1000;
      transition: transform 0.28s;
    }
  }

  &.hideSidebar {
    .layout__sidebar--left {
      width: $sidebar-width !important;
      transform: translateX(-$sidebar-width);
    }
  }
}

:deep(.hasTagsView) {
  .app-main {
    height: calc(100vh - $navbar-height - $tags-view-height) !important;
  }
}
</style><|MERGE_RESOLUTION|>--- conflicted
+++ resolved
@@ -136,22 +136,6 @@
       align-items: center;
       justify-content: center;
       height: 100%;
-<<<<<<< HEAD
-
-      // 小屏设备：只显示logo，使用收缩宽度
-      @media (max-width: 767px) {
-        width: $sidebar-width-collapsed; // 只显示logo：54px
-      }
-
-      :deep(.logo) {
-        height: 100%;
-
-        a {
-          height: 100%;
-        }
-      }
-=======
->>>>>>> e9d89943
     }
 
     &-menu {
