<template>
  <div class="app-container">
    <!-- 搜索区域 -->
    <div class="search-container">
      <el-form ref="queryFormRef" :model="queryParams" :inline="true">
        <el-form-item label="关键字" prop="keywords">
          <el-input
            v-model="queryParams.keywords"
            placeholder="菜单名称"
            clearable
            @keyup.enter="handleQuery"
          />
        </el-form-item>

        <el-form-item class="search-buttons">
          <el-button type="primary" icon="search" @click="handleQuery">搜索</el-button>
          <el-button icon="refresh" @click="handleResetQuery">重置</el-button>
        </el-form-item>
      </el-form>
    </div>

    <el-card shadow="hover" class="data-table">
      <div class="data-table__toolbar">
        <div class="data-table__toolbar--actions">
          <el-button
            v-hasPerm="['sys:menu:add']"
            type="success"
            icon="plus"
            @click="handleOpenDialog('0')"
          >
            新增
          </el-button>
        </div>
      </div>

      <el-table
        ref="dataTableRef"
        v-loading="loading"
        row-key="id"
        :data="menuTableData"
        :tree-props="{
          children: 'children',
          hasChildren: 'hasChildren',
        }"
        class="data-table__content"
        @row-click="handleRowClick"
      >
        <el-table-column label="菜单名称" min-width="200">
          <template #default="scope">
            <template v-if="scope.row.icon && scope.row.icon.startsWith('el-icon')">
              <el-icon style="vertical-align: -0.15em">
                <component :is="scope.row.icon.replace('el-icon-', '')" />
              </el-icon>
            </template>
            <template v-else-if="scope.row.icon">
              <div :class="`i-svg:${scope.row.icon}`" />
            </template>
            {{ scope.row.name }}
          </template>
        </el-table-column>

        <el-table-column label="类型" align="center" width="80">
          <template #default="scope">
            <el-tag v-if="scope.row.type === MenuTypeEnum.CATALOG" type="warning">目录</el-tag>
            <el-tag v-if="scope.row.type === MenuTypeEnum.MENU" type="success">菜单</el-tag>
            <el-tag v-if="scope.row.type === MenuTypeEnum.BUTTON" type="danger">按钮</el-tag>
            <el-tag v-if="scope.row.type === MenuTypeEnum.EXTLINK" type="info">外链</el-tag>
          </template>
        </el-table-column>
        <el-table-column label="路由名称" align="left" width="150" prop="routeName" />
        <el-table-column label="路由路径" align="left" width="150" prop="routePath" />
        <el-table-column label="组件路径" align="left" width="250" prop="component" />
        <el-table-column label="权限标识" align="center" width="200" prop="perm" />
        <el-table-column label="状态" align="center" width="80">
          <template #default="scope">
            <el-tag v-if="scope.row.visible === 1" type="success">显示</el-tag>
            <el-tag v-else type="info">隐藏</el-tag>
          </template>
        </el-table-column>
        <el-table-column label="排序" align="center" width="80" prop="sort" />
        <el-table-column fixed="right" align="center" label="操作" width="220">
          <template #default="scope">
            <el-button
              v-if="scope.row.type == MenuTypeEnum.CATALOG || scope.row.type == MenuTypeEnum.MENU"
              v-hasPerm="['sys:menu:add']"
              type="primary"
              link
              size="small"
              icon="plus"
              @click.stop="handleOpenDialog(scope.row.id)"
            >
              新增
            </el-button>

            <el-button
              v-hasPerm="['sys:menu:edit']"
              type="primary"
              link
              size="small"
              icon="edit"
              @click.stop="handleOpenDialog(undefined, scope.row.id)"
            >
              编辑
            </el-button>
            <el-button
              v-hasPerm="['sys:menu:delete']"
              type="danger"
              link
              size="small"
              icon="delete"
              @click.stop="handleDelete(scope.row.id)"
            >
              删除
            </el-button>
          </template>
        </el-table-column>
      </el-table>
    </el-card>

    <el-drawer
      v-model="dialog.visible"
      :title="dialog.title"
      :size="drawerSize"
      @close="handleCloseDialog"
    >
      <el-form ref="menuFormRef" :model="formData" :rules="rules" label-width="100px">
        <el-form-item label="父级菜单" prop="parentId">
          <el-tree-select
            v-model="formData.parentId"
            placeholder="选择上级菜单"
            :data="menuOptions"
            filterable
            check-strictly
            :render-after-expand="false"
          />
        </el-form-item>

        <el-form-item label="菜单名称" prop="name">
          <el-input v-model="formData.name" placeholder="请输入菜单名称" />
        </el-form-item>

        <el-form-item label="菜单类型" prop="type">
          <el-radio-group v-model="formData.type" @change="handleMenuTypeChange">
            <el-radio :value="MenuTypeEnum.CATALOG">目录</el-radio>
            <el-radio :value="MenuTypeEnum.MENU">菜单</el-radio>
            <el-radio :value="MenuTypeEnum.BUTTON">按钮</el-radio>
            <el-radio :value="MenuTypeEnum.EXTLINK">外链</el-radio>
          </el-radio-group>
        </el-form-item>

        <!-- 按钮子类型选择器 -->
        <el-form-item v-if="formData.type === MenuTypeEnum.BUTTON" label="按钮类型">
          <el-radio-group v-model="formData.buttonSubType" @change="handleButtonSubTypeChange">
            <el-radio :value="ButtonSubTypeEnum.NORMAL">普通按钮</el-radio>
            <el-radio :value="ButtonSubTypeEnum.DRILL_DOWN">
              <div class="flex-y-center">
                下钻页面
                <el-tooltip placement="bottom" effect="light">
                  <template #content>
                    仅用于标识此按钮将用于页面下钻，不代表配置此权限的按钮自动具有下钻功能，具体功能由开发人员决定。
                  </template>
                  <el-icon class="ml-1 cursor-pointer">
                    <QuestionFilled />
                  </el-icon>
                </el-tooltip>
              </div>
            </el-radio>
          </el-radio-group>
        </el-form-item>

        <el-form-item v-if="formData.type == MenuTypeEnum.EXTLINK" label="外链地址" prop="path">
          <el-input v-model="formData.routePath" placeholder="请输入外链完整路径" />
        </el-form-item>

        <el-form-item
          v-if="formData.type == MenuTypeEnum.MENU || isDrillDownButton"
          prop="routeName"
        >
          <template #label>
            <div class="flex-y-center">
              路由名称
              <el-tooltip placement="bottom" effect="light">
                <template #content>
                  如果需要开启缓存，需保证页面 defineOptions 中的 name 与此处一致，建议使用驼峰。
                </template>
                <el-icon class="ml-1 cursor-pointer">
                  <QuestionFilled />
                </el-icon>
              </el-tooltip>
            </div>
          </template>
          <el-input v-model="formData.routeName" placeholder="User" />
        </el-form-item>

        <el-form-item
          v-if="
            formData.type == MenuTypeEnum.CATALOG ||
            formData.type == MenuTypeEnum.MENU ||
            isDrillDownButton
          "
          prop="routePath"
        >
          <template #label>
            <div class="flex-y-center">
              路由路径
              <el-tooltip placement="bottom" effect="light">
                <template #content>
                  定义应用中不同页面对应的 URL 路径，目录需以 / 开头，菜单项不用。例如：系统管理目录
                  /system，系统管理下的用户管理菜单 user。
                </template>
                <el-icon class="ml-1 cursor-pointer">
                  <QuestionFilled />
                </el-icon>
              </el-tooltip>
            </div>
          </template>
          <el-input
            v-if="formData.type == MenuTypeEnum.CATALOG"
            v-model="formData.routePath"
            placeholder="system"
          />
          <el-input v-else v-model="formData.routePath" placeholder="user" />
        </el-form-item>

        <el-form-item
          v-if="formData.type == MenuTypeEnum.MENU || isDrillDownButton"
          prop="component"
        >
          <template #label>
            <div class="flex-y-center">
              组件路径
              <el-tooltip placement="bottom" effect="light">
                <template #content>
                  组件页面完整路径，相对于 src/views/，如 system/user/index，缺省后缀 .vue
                </template>
                <el-icon class="ml-1 cursor-pointer">
                  <QuestionFilled />
                </el-icon>
              </el-tooltip>
            </div>
          </template>

          <el-input v-model="formData.component" placeholder="system/user/index" style="width: 95%">
            <template v-if="formData.type == MenuTypeEnum.MENU || isDrillDownButton" #prepend>
              src/views/
            </template>
            <template v-if="formData.type == MenuTypeEnum.MENU || isDrillDownButton" #append>
              .vue
            </template>
          </el-input>
        </el-form-item>

        <el-form-item v-if="formData.type == MenuTypeEnum.MENU || isDrillDownButton">
          <template #label>
            <div class="flex-y-center">
              路由参数
              <el-tooltip placement="bottom" effect="light">
                <template #content>
                  组件页面使用 `useRoute().query.参数名` 获取路由参数值。
                </template>
                <el-icon class="ml-1 cursor-pointer">
                  <QuestionFilled />
                </el-icon>
              </el-tooltip>
            </div>
          </template>

          <div v-if="!formData.params || formData.params.length === 0">
            <el-button type="success" plain @click="formData.params = [{ key: '', value: '' }]">
              添加路由参数
            </el-button>
          </div>

          <div v-else>
            <div v-for="(item, index) in formData.params" :key="index">
              <el-input v-model="item.key" placeholder="参数名" style="width: 100px" />

              <span class="mx-1">=</span>

              <el-input v-model="item.value" placeholder="参数值" style="width: 100px" />

              <el-icon
                v-if="formData.params.indexOf(item) === formData.params.length - 1"
                class="ml-2 cursor-pointer color-[var(--el-color-success)]"
                style="vertical-align: -0.15em"
                @click="formData.params.push({ key: '', value: '' })"
              >
                <CirclePlusFilled />
              </el-icon>
              <el-icon
                class="ml-2 cursor-pointer color-[var(--el-color-danger)]"
                style="vertical-align: -0.15em"
                @click="formData.params.splice(formData.params.indexOf(item), 1)"
              >
                <DeleteFilled />
              </el-icon>
            </div>
          </div>
        </el-form-item>

        <el-form-item
          v-if="formData.type !== MenuTypeEnum.BUTTON || isDrillDownButton"
          prop="visible"
          label="显示状态"
        >
          <el-radio-group v-model="formData.visible" :disabled="isDrillDownButton">
            <el-radio :value="1">显示</el-radio>
            <el-radio :value="0">隐藏</el-radio>
          </el-radio-group>
        </el-form-item>

        <el-form-item
          v-if="
            formData.type === MenuTypeEnum.CATALOG ||
            formData.type === MenuTypeEnum.MENU ||
            isDrillDownButton
          "
        >
          <template #label>
            <div class="flex-y-center">
              始终显示
              <el-tooltip placement="bottom" effect="light">
                <template #content>
                  选择"是"，即使目录或菜单下只有一个子节点，也会显示父节点。
                  <br />
                  选择"否"，如果目录或菜单下只有一个子节点，则只显示该子节点，隐藏父节点。
                  <br />
                  如果是叶子节点，请选择"否"。
                </template>
                <el-icon class="ml-1 cursor-pointer">
                  <QuestionFilled />
                </el-icon>
              </el-tooltip>
            </div>
          </template>

          <el-radio-group v-model="formData.alwaysShow" :disabled="isDrillDownButton">
            <el-radio :value="1">是</el-radio>
            <el-radio :value="0">否</el-radio>
          </el-radio-group>
        </el-form-item>

        <el-form-item
          v-if="formData.type === MenuTypeEnum.MENU || isDrillDownButton"
          label="缓存页面"
        >
          <el-radio-group v-model="formData.keepAlive" :disabled="isDrillDownButton">
            <el-radio :value="1">开启</el-radio>
            <el-radio :value="0">关闭</el-radio>
          </el-radio-group>
        </el-form-item>

        <el-form-item label="排序" prop="sort">
          <el-input-number
            v-model="formData.sort"
            style="width: 100px"
            controls-position="right"
            :min="0"
          />
        </el-form-item>

        <!-- 权限标识 -->
        <el-form-item v-if="formData.type == MenuTypeEnum.BUTTON" label="权限标识" prop="perm">
          <el-input v-model="formData.perm" placeholder="sys:user:add" />
        </el-form-item>

        <el-form-item v-if="formData.type !== MenuTypeEnum.BUTTON" label="图标" prop="icon">
          <!-- 图标选择器 -->
          <icon-select v-model="formData.icon" />
        </el-form-item>

        <el-form-item v-if="formData.type == MenuTypeEnum.CATALOG" label="跳转路由">
          <el-input v-model="formData.redirect" placeholder="跳转路由" />
        </el-form-item>
      </el-form>

      <template #footer>
        <div class="dialog-footer">
          <el-button type="primary" @click="handleSubmit">确 定</el-button>
          <el-button @click="handleCloseDialog">取 消</el-button>
        </div>
      </template>
    </el-drawer>
  </div>
</template>

<script setup lang="ts">
import { useAppStore } from "@/store/modules/app-store";
import { DeviceEnum } from "@/enums/settings/device-enum";

import MenuAPI, { MenuQuery, MenuForm, MenuVO } from "@/api/system/menu-api";
<<<<<<< HEAD
import { MenuTypeEnum, ButtonSubTypeEnum } from "@/enums/system/menu.enum";
=======
import { MenuTypeEnum } from "@/enums/system/menu-enum";
>>>>>>> ace64367

defineOptions({
  name: "SysMenu",
  inheritAttrs: false,
});

const appStore = useAppStore();

const queryFormRef = ref();
const menuFormRef = ref();

const loading = ref(false);
const dialog = reactive({
  title: "新增菜单",
  visible: false,
});

const drawerSize = computed(() => (appStore.device === DeviceEnum.DESKTOP ? "600px" : "90%"));

// 判断是否为下钻按钮
const isDrillDownButton = computed(
  () =>
    formData.value.type === MenuTypeEnum.BUTTON &&
    formData.value.buttonSubType === ButtonSubTypeEnum.DRILL_DOWN
);

// 查询参数
const queryParams = reactive<MenuQuery>({});
// 菜单表格数据
const menuTableData = ref<MenuVO[]>([]);
// 顶级菜单下拉选项
const menuOptions = ref<OptionType[]>([]);
// 初始菜单表单数据
const initialMenuFormData = ref<MenuForm>({
  id: undefined,
  parentId: "0",
  visible: 1,
  sort: 1,
  type: MenuTypeEnum.MENU, // 默认菜单
  alwaysShow: 0,
  keepAlive: 1,
  params: [],
  buttonSubType: undefined,
});
// 菜单表单数据
const formData = ref({ ...initialMenuFormData.value });
// 表单验证规则
const rules = reactive({
  parentId: [{ required: true, message: "请选择父级菜单", trigger: "blur" }],
  name: [{ required: true, message: "请输入菜单名称", trigger: "blur" }],
  type: [{ required: true, message: "请选择菜单类型", trigger: "blur" }],
  routeName: [{ required: true, message: "请输入路由名称", trigger: "blur" }],
  routePath: [{ required: true, message: "请输入路由路径", trigger: "blur" }],
  component: [{ required: true, message: "请输入组件路径", trigger: "blur" }],
  visible: [{ required: true, message: "请选择显示状态", trigger: "change" }],
});

// 选择表格的行菜单ID
const selectedMenuId = ref<string | undefined>();

// 查询菜单
function handleQuery() {
  loading.value = true;
  MenuAPI.getList(queryParams)
    .then((data) => {
      menuTableData.value = data;
    })
    .finally(() => {
      loading.value = false;
    });
}

// 重置查询
function handleResetQuery() {
  queryFormRef.value.resetFields();
  handleQuery();
}

// 行点击事件
function handleRowClick(row: MenuVO) {
  selectedMenuId.value = row.id;
}

/**
 * 打开表单弹窗
 *
 * @param parentId 父菜单ID
 * @param menuId 菜单ID
 */
function handleOpenDialog(parentId?: string, menuId?: string) {
  MenuAPI.getOptions(true)
    .then((data) => {
      menuOptions.value = [{ value: "0", label: "顶级菜单", children: data }];
    })
    .then(() => {
      dialog.visible = true;
      if (menuId) {
        dialog.title = "编辑菜单";
        MenuAPI.getFormData(menuId).then((data) => {
          initialMenuFormData.value = { ...data };
          formData.value = data;
        });
      } else {
        dialog.title = "新增菜单";
        formData.value.parentId = parentId?.toString();
      }
    });
}

// 菜单类型切换
function handleMenuTypeChange() {
  // 如果菜单类型改变
  if (formData.value.type !== initialMenuFormData.value.type) {
    if (formData.value.type === MenuTypeEnum.MENU) {
      // 目录切换到菜单时，清空组件路径
      if (initialMenuFormData.value.type === MenuTypeEnum.CATALOG) {
        formData.value.component = "";
      } else {
        // 其他情况，保留原有的组件路径
        formData.value.routePath = initialMenuFormData.value.routePath;
        formData.value.component = initialMenuFormData.value.component;
      }
    } else if (formData.value.type === MenuTypeEnum.BUTTON) {
      // 按钮类型：设置默认子类型
      formData.value.buttonSubType = ButtonSubTypeEnum.NORMAL;
    } else {
      // 非按钮类型：清空子类型
      formData.value.buttonSubType = undefined;
    }
  }
}

// 按钮子类型切换
function handleButtonSubTypeChange() {
  if (formData.value.buttonSubType === ButtonSubTypeEnum.NORMAL) {
    // 普通按钮：清空路由相关字段
    formData.value.routeName = "";
    formData.value.routePath = "";
    formData.value.component = "";
    if (!formData.value.params) {
      formData.value.params = [];
    }
    formData.value.visible = 1;
    formData.value.alwaysShow = undefined;
    formData.value.keepAlive = undefined;
  } else if (formData.value.buttonSubType === ButtonSubTypeEnum.DRILL_DOWN) {
    formData.value.visible = 0;
    formData.value.alwaysShow = 0;
    formData.value.keepAlive = 0;
  }
}

/**
 * 提交表单
 */
function handleSubmit() {
  menuFormRef.value.validate((isValid: boolean) => {
    if (isValid) {
      const menuId = formData.value.id;
      if (menuId) {
        //修改时父级菜单不能为当前菜单
        if (formData.value.parentId == menuId) {
          ElMessage.error("父级菜单不能为当前菜单");
          return;
        }
        MenuAPI.update(menuId, formData.value).then(() => {
          ElMessage.success("修改成功");
          handleCloseDialog();
          handleQuery();
        });
      } else {
        MenuAPI.create(formData.value).then(() => {
          ElMessage.success("新增成功");
          handleCloseDialog();
          handleQuery();
        });
      }
    }
  });
}

// 删除菜单
function handleDelete(menuId: string) {
  if (!menuId) {
    ElMessage.warning("请勾选删除项");
    return false;
  }

  ElMessageBox.confirm("确认删除已选中的数据项?", "警告", {
    confirmButtonText: "确定",
    cancelButtonText: "取消",
    type: "warning",
  }).then(
    () => {
      loading.value = true;
      MenuAPI.deleteById(menuId)
        .then(() => {
          ElMessage.success("删除成功");
          handleQuery();
        })
        .finally(() => {
          loading.value = false;
        });
    },
    () => {
      ElMessage.info("已取消删除");
    }
  );
}

function resetForm() {
  menuFormRef.value.resetFields();
  menuFormRef.value.clearValidate();
  formData.value = {
    id: undefined,
    parentId: "0",
    visible: 1,
    sort: 1,
    type: MenuTypeEnum.MENU, // 默认菜单
    alwaysShow: 0,
    keepAlive: 1,
    params: [],
    buttonSubType: undefined,
  };
}

// 关闭弹窗
function handleCloseDialog() {
  dialog.visible = false;
  resetForm();
}

onMounted(() => {
  handleQuery();
});
</script><|MERGE_RESOLUTION|>--- conflicted
+++ resolved
@@ -389,11 +389,7 @@
 import { DeviceEnum } from "@/enums/settings/device-enum";
 
 import MenuAPI, { MenuQuery, MenuForm, MenuVO } from "@/api/system/menu-api";
-<<<<<<< HEAD
-import { MenuTypeEnum, ButtonSubTypeEnum } from "@/enums/system/menu.enum";
-=======
-import { MenuTypeEnum } from "@/enums/system/menu-enum";
->>>>>>> ace64367
+import { MenuTypeEnum, ButtonSubTypeEnum } from "@/enums/system/menu-enum";
 
 defineOptions({
   name: "SysMenu",
