import type { RouteRecordRaw } from "vue-router";
import { constantRoutes } from "@/router";
import { store } from "@/store";
import router from "@/router";

import MenuAPI, { type RouteVO } from "@/api/system/menu-api";

/**
 * 路由映射表接口
 * 用于快速查找路由和父级菜单关系
 */
interface RouteMap {
  /** 路径到路由的映射 */
  pathToRoute: Map<string, RouteRecordRaw>;
  /** 路径到父级菜单的映射 */
  pathToParentMenu: Map<string, string>;
  /** 首个可访问路由 */
  firstAccessibleRoute: RouteRecordRaw | null;
  /** 所有可见菜单路径 */
  visibleMenuPaths: Set<string>;
}
const modules = import.meta.glob("../../views/**/**.vue");
const Layout = () => import("../../layouts/index.vue");

/**
 * 构建路由映射表
 * 通过一次遍历构建所有路由的映射关系，实现 O(1) 时间复杂度的查找
 * @param routes 路由列表
 * @returns 路由映射表，包含路径到路由、路径到父级菜单、可见菜单路径等映射
 */
function buildRouteMap(routes: RouteRecordRaw[]): RouteMap {
  const pathToRoute = new Map<string, RouteRecordRaw>();
  const pathToParentMenu = new Map<string, string>();
  const visibleMenuPaths = new Set<string>();
  let firstAccessibleRoute: RouteRecordRaw | null = null;

  /**
   * 构建完整路径
   * @param routePath 路由路径
   * @param parentPath 父路径
   * @returns 完整路径
   */
  function buildFullPath(routePath: string, parentPath: string = ""): string {
    if (!routePath || routePath === "") {
      return parentPath || "/";
    }
    if (!parentPath) {
      return routePath.startsWith("/") ? routePath : `/${routePath}`;
    }

    if (routePath.startsWith("/")) {
      return routePath;
    }

    const fullPath = `${parentPath}/${routePath}`;
    return fullPath.replace(/\/+/g, "/");
  }

  /**
   * 遍历路由树构建映射表
   * @param routes 路由列表
   * @param parentPath 父路径
   * @param parentMenuPath 父菜单路径
   */
  function traverseRouteTree(
    routes: RouteRecordRaw[],
    parentPath: string = "",
    parentMenuPath: string = ""
  ) {
    for (const route of routes) {
      const currentPath = buildFullPath(route.path, parentPath);
      const currentMenuPath = route.meta?.hidden ? parentMenuPath : currentPath;

      // 存储路径到路由的映射
      pathToRoute.set(currentPath, route);

      // 存储路径到父级菜单的映射
      if (parentMenuPath && parentMenuPath !== currentPath) {
        pathToParentMenu.set(currentPath, parentMenuPath);
      }

      // 记录可见菜单路径
      if (!route.meta?.hidden && route.component && route.path !== "/" && route.path !== "") {
        visibleMenuPaths.add(currentPath);
      }

      // 递归处理子路由
      if (route.children && route.children.length > 0) {
        traverseRouteTree(route.children, currentPath, currentMenuPath);
      }
    }
  }

  /**
   * 查找首个可访问的路由（与原来的逻辑完全一致）
   * 优先查找非隐藏的子路由，如果没有则查找隐藏的子路由
   * @param routes 路由列表
   * @returns 首个可访问的路由信息，包含路径和名称，如果没有则返回 null
   */
  function findFirstAccessibleRoute(
    routes: RouteRecordRaw[]
  ): { path: string; name?: string } | null {
    // 优先查找非隐藏的路由
    const nonHiddenResult = findFirstRoute(routes, false);
    if (nonHiddenResult) {
      return nonHiddenResult;
    }

    // 兜底：查找隐藏的路由
    const hiddenResult = findFirstRoute(routes, true);
    return hiddenResult;
  }

  /**
   * 查找路由的辅助函数（与原来的逻辑完全一致）
   * @param routes 路由列表
   * @param includeHidden 是否包含隐藏路由
   * @param parentPath 父路径，用于构建完整路径
   */
  function findFirstRoute(
    routes: RouteRecordRaw[],
    includeHidden: boolean,
    parentPath: string = ""
  ): { path: string; name?: string } | null {
    for (const route of routes) {
      // 根据 includeHidden 参数决定是否跳过隐藏路由
      if (!includeHidden && route.meta?.hidden) {
        continue;
      }

      // 构建当前路由的完整路径
      const currentPath = buildFullPath(route.path, parentPath);

      // 如果有子路由，递归查找
      if (route.children && route.children.length > 0) {
        const childRoute = findFirstRoute(route.children, includeHidden, currentPath);
        if (childRoute) {
          return childRoute;
        }
      }

      // 如果是叶子节点且有组件，返回该路由
      if (route.component && route.path !== "/" && route.path !== "") {
        return {
          path: currentPath,
          name: route.name as string,
        };
      }
    }

    return null;
  }

  traverseRouteTree(routes);

  // 使用与原来完全一致的逻辑查找首个可访问路由
  const firstRouteResult = findFirstAccessibleRoute(routes);
  if (firstRouteResult) {
    // 从映射表中获取完整的路由对象
    const route = pathToRoute.get(firstRouteResult.path);
    if (route) {
      firstAccessibleRoute = route;
    }
  }

  return {
    pathToRoute,
    pathToParentMenu,
    firstAccessibleRoute,
    visibleMenuPaths,
  };
}

export const usePermissionStore = defineStore("permission", () => {
  // 所有路由（静态路由 + 动态路由）
  const routes = ref<RouteRecordRaw[]>([]);
  // 混合布局的左侧菜单路由
  const mixLayoutSideMenus = ref<RouteRecordRaw[]>([]);
  // 动态路由是否已生成
<<<<<<< HEAD
  const isDynamicRoutesGenerated = ref(false);
  // 路由映射表，用于快速查找
  const routeMap = ref<RouteMap>({
    pathToRoute: new Map(),
    pathToParentMenu: new Map(),
    firstAccessibleRoute: null,
    visibleMenuPaths: new Set(),
  });

  /**
   * 生成动态路由
   * 获取用户权限路由并构建路由映射表，实现快速查找
   * @returns 动态路由列表
   */
=======
  const isRouteGenerated = ref(false);

  /** 生成动态路由 */
>>>>>>> 51e78d73
  async function generateRoutes(): Promise<RouteRecordRaw[]> {
    try {
      const data = await MenuAPI.getRoutes(); // 获取当前登录人的菜单路由
      const dynamicRoutes = transformRoutes(data);

      routes.value = [...constantRoutes, ...dynamicRoutes];
<<<<<<< HEAD

      // 构建路由映射表
      routeMap.value = buildRouteMap(routes.value);
      isDynamicRoutesGenerated.value = true;
=======
      isRouteGenerated.value = true;
>>>>>>> 51e78d73

      return dynamicRoutes;
    } catch (error) {
      // 路由生成失败，重置状态
      isRouteGenerated.value = false;
      throw error;
    }
  }

  /** 设置混合布局左侧菜单 */
  const setMixLayoutSideMenus = (parentPath: string) => {
    const parentMenu = routes.value.find((item) => item.path === parentPath);
    mixLayoutSideMenus.value = parentMenu?.children || [];
  };

<<<<<<< HEAD
  /**
   * 获取首个可访问路由
   * @returns 首个可访问的路由，如果没有则返回 null
   */
  const getFirstAccessibleRoute = (): RouteRecordRaw | null => {
    return routeMap.value.firstAccessibleRoute;
  };

  /**
   * 根据路径获取父级菜单路径
   * @param path 路由路径
   * @returns 父级菜单路径，如果没有则返回 null
   */
  const getParentMenuByPath = (path: string): string | null => {
    return routeMap.value.pathToParentMenu.get(path) || null;
  };

  /**
   * 检查路径是否为可见菜单路径
   * @param path 路由路径
   * @returns 是否为可见菜单路径
   */
  const isVisibleMenuPath = (path: string): boolean => {
    return routeMap.value.visibleMenuPaths.has(path);
  };

  /**
   * 根据路径获取路由对象
   * @param path 路由路径
   * @returns 路由对象，如果没有则返回 undefined
   */
  const getRouteByPath = (path: string): RouteRecordRaw | undefined => {
    return routeMap.value.pathToRoute.get(path);
  };

  /**
   * 重置路由状态
   */
=======
  /** 重置路由状态 */
>>>>>>> 51e78d73
  const resetRouter = () => {
    // 移除动态添加的路由
    const constantRouteNames = new Set(constantRoutes.map((route) => route.name).filter(Boolean));
    routes.value.forEach((route) => {
      if (route.name && !constantRouteNames.has(route.name)) {
        router.removeRoute(route.name);
      }
    });

    // 重置所有状态
    routes.value = [...constantRoutes];
    mixLayoutSideMenus.value = [];
<<<<<<< HEAD
    isDynamicRoutesGenerated.value = false;

    // 重置路由映射表
    routeMap.value = {
      pathToRoute: new Map(),
      pathToParentMenu: new Map(),
      firstAccessibleRoute: null,
      visibleMenuPaths: new Set(),
    };
=======
    isRouteGenerated.value = false;
>>>>>>> 51e78d73
  };

  return {
    routes,
    mixLayoutSideMenus,
<<<<<<< HEAD
    isDynamicRoutesGenerated,
    routeMap,
=======
    isRouteGenerated,
>>>>>>> 51e78d73
    generateRoutes,
    setMixLayoutSideMenus,
    resetRouter,
    getFirstAccessibleRoute,
    getParentMenuByPath,
    isVisibleMenuPath,
    getRouteByPath,
  };
});

/**
 * 转换后端路由数据为Vue Router配置
 * 处理组件路径映射和Layout层级嵌套
 */
const transformRoutes = (routes: RouteVO[], isTopLevel: boolean = true): RouteRecordRaw[] => {
  return routes.map((route) => {
    const { component, children, ...args } = route;

    // 处理组件：顶层或非Layout保留组件，中间层Layout设为undefined
    const processedComponent = isTopLevel || component !== "Layout" ? component : undefined;

    const normalizedRoute = { ...args } as RouteRecordRaw;

    if (!processedComponent) {
      // 多级菜单的父级菜单，不需要组件
      normalizedRoute.component = undefined;
    } else {
      // 动态导入组件，Layout特殊处理，找不到组件时返回404
      normalizedRoute.component =
        processedComponent === "Layout"
          ? Layout
          : modules[`../../views/${processedComponent}.vue`] ||
            modules[`../../views/error/404.vue`];
    }

<<<<<<< HEAD
    // 解析 meta 中的 params 参数，如果 key 以 meta_ 开头则提升为 meta 参数，并从 params 中删除
    if (normalizedRoute.meta?.params) {
      for (const key of Object.keys(normalizedRoute.meta.params as Record<string, string>)) {
        if (key.startsWith("meta_")) {
          normalizedRoute.meta[key.replace("meta_", "")] =
            normalizedRoute.meta.params[key as keyof typeof normalizedRoute.meta.params];
          delete normalizedRoute.meta.params[key as keyof typeof normalizedRoute.meta.params];
        }
      }
    }

    // 递归解析子路由
    if (normalizedRoute.children) {
      normalizedRoute.children = parseDynamicRoutes(route.children);
=======
    // 递归处理子路由
    if (children && children.length > 0) {
      normalizedRoute.children = transformRoutes(children, false);
>>>>>>> 51e78d73
    }

    return normalizedRoute;
  });
};

/** 非组件环境使用权限store */
export function usePermissionStoreHook() {
  return usePermissionStore(store);
}<|MERGE_RESOLUTION|>--- conflicted
+++ resolved
@@ -177,8 +177,7 @@
   // 混合布局的左侧菜单路由
   const mixLayoutSideMenus = ref<RouteRecordRaw[]>([]);
   // 动态路由是否已生成
-<<<<<<< HEAD
-  const isDynamicRoutesGenerated = ref(false);
+  const isRouteGenerated = ref(false);
   // 路由映射表，用于快速查找
   const routeMap = ref<RouteMap>({
     pathToRoute: new Map(),
@@ -187,30 +186,17 @@
     visibleMenuPaths: new Set(),
   });
 
-  /**
-   * 生成动态路由
-   * 获取用户权限路由并构建路由映射表，实现快速查找
-   * @returns 动态路由列表
-   */
-=======
-  const isRouteGenerated = ref(false);
-
   /** 生成动态路由 */
->>>>>>> 51e78d73
   async function generateRoutes(): Promise<RouteRecordRaw[]> {
     try {
       const data = await MenuAPI.getRoutes(); // 获取当前登录人的菜单路由
       const dynamicRoutes = transformRoutes(data);
 
       routes.value = [...constantRoutes, ...dynamicRoutes];
-<<<<<<< HEAD
 
       // 构建路由映射表
       routeMap.value = buildRouteMap(routes.value);
-      isDynamicRoutesGenerated.value = true;
-=======
       isRouteGenerated.value = true;
->>>>>>> 51e78d73
 
       return dynamicRoutes;
     } catch (error) {
@@ -226,7 +212,6 @@
     mixLayoutSideMenus.value = parentMenu?.children || [];
   };
 
-<<<<<<< HEAD
   /**
    * 获取首个可访问路由
    * @returns 首个可访问的路由，如果没有则返回 null
@@ -262,12 +247,7 @@
     return routeMap.value.pathToRoute.get(path);
   };
 
-  /**
-   * 重置路由状态
-   */
-=======
   /** 重置路由状态 */
->>>>>>> 51e78d73
   const resetRouter = () => {
     // 移除动态添加的路由
     const constantRouteNames = new Set(constantRoutes.map((route) => route.name).filter(Boolean));
@@ -280,8 +260,7 @@
     // 重置所有状态
     routes.value = [...constantRoutes];
     mixLayoutSideMenus.value = [];
-<<<<<<< HEAD
-    isDynamicRoutesGenerated.value = false;
+    isRouteGenerated.value = false;
 
     // 重置路由映射表
     routeMap.value = {
@@ -290,20 +269,13 @@
       firstAccessibleRoute: null,
       visibleMenuPaths: new Set(),
     };
-=======
-    isRouteGenerated.value = false;
->>>>>>> 51e78d73
   };
 
   return {
     routes,
     mixLayoutSideMenus,
-<<<<<<< HEAD
-    isDynamicRoutesGenerated,
+    isRouteGenerated,
     routeMap,
-=======
-    isRouteGenerated,
->>>>>>> 51e78d73
     generateRoutes,
     setMixLayoutSideMenus,
     resetRouter,
@@ -339,7 +311,6 @@
             modules[`../../views/error/404.vue`];
     }
 
-<<<<<<< HEAD
     // 解析 meta 中的 params 参数，如果 key 以 meta_ 开头则提升为 meta 参数，并从 params 中删除
     if (normalizedRoute.meta?.params) {
       for (const key of Object.keys(normalizedRoute.meta.params as Record<string, string>)) {
@@ -351,14 +322,9 @@
       }
     }
 
-    // 递归解析子路由
-    if (normalizedRoute.children) {
-      normalizedRoute.children = parseDynamicRoutes(route.children);
-=======
     // 递归处理子路由
     if (children && children.length > 0) {
       normalizedRoute.children = transformRoutes(children, false);
->>>>>>> 51e78d73
     }
 
     return normalizedRoute;
