{
  "name": "vue3-element-admin",
<<<<<<< HEAD
  "version": "2.18.1",
=======
  "version": "2.18.2",
>>>>>>> 4786a50c
  "private": true,
  "type": "module",
  "scripts": {
    "dev": "vite",
    "build": "vue-tsc --noEmit & vite build",
    "preview": "vite preview",
    "build-only": "vite build",
    "type-check": "vue-tsc --noEmit",
    "lint:eslint": "eslint --fix ./src",
    "lint:prettier": "prettier --write \"**/*.{js,cjs,ts,json,tsx,css,less,scss,vue,html,md}\"",
    "lint:stylelint": "stylelint  \"**/*.{css,scss,vue}\" --fix",
    "lint:lint-staged": "lint-staged",
    "preinstall": "npx only-allow pnpm",
    "prepare": "husky",
    "commit": "git-cz"
  },
  "config": {
    "commitizen": {
      "path": "node_modules/cz-git"
    }
  },
  "lint-staged": {
    "*.{js,ts}": [
      "eslint --fix",
      "prettier --write"
    ],
    "*.{cjs,json}": [
      "prettier --write"
    ],
    "*.{vue,html}": [
      "eslint --fix",
      "prettier --write",
      "stylelint --fix"
    ],
    "*.{scss,css}": [
      "stylelint --fix",
      "prettier --write"
    ],
    "*.md": [
      "prettier --write"
    ]
  },
  "dependencies": {
    "@element-plus/icons-vue": "^2.3.1",
    "@stomp/stompjs": "^7.0.0",
    "@vueuse/core": "^10.11.1",
    "@wangeditor/editor": "^5.1.23",
    "@wangeditor/editor-for-vue": "5.1.10",
    "animate.css": "^4.1.1",
    "axios": "^1.7.7",
    "codemirror": "^5.65.18",
    "codemirror-editor-vue3": "^2.8.0",
    "echarts": "^5.5.1",
    "element-plus": "^2.8.5",
    "exceljs": "^4.4.0",
    "lodash-es": "^4.17.21",
    "nprogress": "^0.2.0",
    "path-browserify": "^1.0.1",
    "path-to-regexp": "^6.3.0",
    "pinia": "^2.2.4",
    "qs": "^6.13.0",
    "sortablejs": "^1.15.3",
    "vue": "^3.5.11",
    "vue-i18n": "9.9.1",
    "vue-router": "^4.4.5"
  },
  "devDependencies": {
    "@commitlint/cli": "^19.5.0",
    "@commitlint/config-conventional": "^19.5.0",
    "@eslint/js": "^9.12.0",
    "@types/codemirror": "^5.60.15",
    "@types/lodash": "^4.17.10",
    "@types/node": "^22.7.5",
    "@types/nprogress": "^0.2.3",
    "@types/path-browserify": "^1.0.3",
    "@types/qs": "^6.9.16",
    "@types/sortablejs": "^1.15.8",
    "@typescript-eslint/eslint-plugin": "^8.8.1",
    "@typescript-eslint/parser": "^8.8.1",
    "@vitejs/plugin-vue": "^5.1.4",
    "autoprefixer": "^10.4.20",
    "commitizen": "^4.3.1",
    "cz-git": "1.9.4",
    "eslint": "^9.12.0",
    "eslint-config-prettier": "^9.1.0",
    "eslint-plugin-prettier": "^5.2.1",
    "eslint-plugin-vue": "^9.29.0",
    "globals": "^15.11.0",
    "husky": "^9.1.6",
    "lint-staged": "^15.2.10",
    "postcss": "^8.4.47",
    "postcss-html": "^1.7.0",
    "postcss-scss": "^4.0.9",
    "prettier": "^3.3.3",
    "sass": "^1.79.5",
    "stylelint": "^16.9.0",
    "stylelint-config-html": "^1.1.0",
    "stylelint-config-recess-order": "^5.1.1",
    "stylelint-config-recommended-scss": "^14.1.0",
    "stylelint-config-recommended-vue": "^1.5.0",
    "stylelint-config-standard": "^36.0.1",
    "terser": "^5.34.1",
    "typescript": "5.5.4",
    "typescript-eslint": "^8.8.1",
    "unocss": "^0.63.4",
    "unplugin-auto-import": "^0.18.3",
    "unplugin-vue-components": "^0.27.4",
    "vite": "^5.4.8",
    "vite-plugin-mock-dev-server": "^1.8.0",
    "vite-plugin-svg-icons": "^2.0.1",
    "vue-eslint-parser": "^9.4.3",
    "vue-tsc": "^2.1.6"
  },
  "engines": {
    "node": ">=18.0.0"
  },
  "repository": "https://gitee.com/youlaiorg/vue3-element-admin.git",
  "author": "有来开源组织",
  "license": "MIT"
}<|MERGE_RESOLUTION|>--- conflicted
+++ resolved
@@ -1,10 +1,6 @@
 {
   "name": "vue3-element-admin",
-<<<<<<< HEAD
-  "version": "2.18.1",
-=======
   "version": "2.18.2",
->>>>>>> 4786a50c
   "private": true,
   "type": "module",
   "scripts": {
